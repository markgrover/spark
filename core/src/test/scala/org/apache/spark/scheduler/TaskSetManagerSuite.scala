/*
 * Licensed to the Apache Software Foundation (ASF) under one or more
 * contributor license agreements.  See the NOTICE file distributed with
 * this work for additional information regarding copyright ownership.
 * The ASF licenses this file to You under the Apache License, Version 2.0
 * (the "License"); you may not use this file except in compliance with
 * the License.  You may obtain a copy of the License at
 *
 *    http://www.apache.org/licenses/LICENSE-2.0
 *
 * Unless required by applicable law or agreed to in writing, software
 * distributed under the License is distributed on an "AS IS" BASIS,
 * WITHOUT WARRANTIES OR CONDITIONS OF ANY KIND, either express or implied.
 * See the License for the specific language governing permissions and
 * limitations under the License.
 */

package org.apache.spark.scheduler

import java.util.Random

import scala.collection.Map
import scala.collection.mutable
import scala.collection.mutable.ArrayBuffer

import org.apache.spark._
import org.apache.spark.executor.TaskMetrics
import org.apache.spark.util.ManualClock

class FakeDAGScheduler(sc: SparkContext, taskScheduler: FakeTaskScheduler)
  extends DAGScheduler(sc) {

  override def taskStarted(task: Task[_], taskInfo: TaskInfo) {
    taskScheduler.startedTasks += taskInfo.index
  }

  override def taskEnded(
      task: Task[_],
      reason: TaskEndReason,
      result: Any,
      accumUpdates: Map[Long, Any],
      taskInfo: TaskInfo,
      taskMetrics: TaskMetrics) {
    taskScheduler.endedTasks(taskInfo.index) = reason
  }

  override def executorAdded(execId: String, host: String) {}

  override def executorLost(execId: String) {}

  override def taskSetFailed(
      taskSet: TaskSet,
      reason: String,
      exception: Option[Throwable]): Unit = {
    taskScheduler.taskSetsFailed += taskSet.id
  }
}

// Get the rack for a given host
object FakeRackUtil {
  private val hostToRack = new mutable.HashMap[String, String]()

  def cleanUp() {
    hostToRack.clear()
  }

  def assignHostToRack(host: String, rack: String) {
    hostToRack(host) = rack
  }

  def getRackForHost(host: String): Option[String] = {
    hostToRack.get(host)
  }
}

/**
 * A mock TaskSchedulerImpl implementation that just remembers information about tasks started and
 * feedback received from the TaskSetManagers. Note that it's important to initialize this with
 * a list of "live" executors and their hostnames for isExecutorAlive and hasExecutorsAliveOnHost
 * to work, and these are required for locality in TaskSetManager.
 */
class FakeTaskScheduler(sc: SparkContext, liveExecutors: (String, String)* /* execId, host */)
  extends TaskSchedulerImpl(sc)
{
  val startedTasks = new ArrayBuffer[Long]
  val endedTasks = new mutable.HashMap[Long, TaskEndReason]
  val finishedManagers = new ArrayBuffer[TaskSetManager]
  val taskSetsFailed = new ArrayBuffer[String]

  val executors = new mutable.HashMap[String, String]
  for ((execId, host) <- liveExecutors) {
    addExecutor(execId, host)
  }

  for ((execId, host) <- liveExecutors; rack <- getRackForHost(host)) {
    hostsByRack.getOrElseUpdate(rack, new mutable.HashSet[String]()) += host
  }

  dagScheduler = new FakeDAGScheduler(sc, this)

  def removeExecutor(execId: String) {
    executors -= execId
    val host = executorIdToHost.get(execId)
    assert(host != None)
    val hostId = host.get
    val executorsOnHost = executorsByHost(hostId)
    executorsOnHost -= execId
    for (rack <- getRackForHost(hostId); hosts <- hostsByRack.get(rack)) {
      hosts -= hostId
      if (hosts.isEmpty) {
        hostsByRack -= rack
      }
    }
  }

  override def taskSetFinished(manager: TaskSetManager): Unit = finishedManagers += manager

  override def isExecutorAlive(execId: String): Boolean = executors.contains(execId)

  override def hasExecutorsAliveOnHost(host: String): Boolean = executors.values.exists(_ == host)

  override def hasHostAliveOnRack(rack: String): Boolean = {
    hostsByRack.get(rack) != None
  }

  def addExecutor(execId: String, host: String) {
    executors.put(execId, host)
    val executorsOnHost = executorsByHost.getOrElseUpdate(host, new mutable.HashSet[String])
    executorsOnHost += execId
    executorIdToHost += execId -> host
    for (rack <- getRackForHost(host)) {
      hostsByRack.getOrElseUpdate(rack, new mutable.HashSet[String]()) += host
    }
  }

  override def getRackForHost(value: String): Option[String] = FakeRackUtil.getRackForHost(value)
}

/**
 * A Task implementation that results in a large serialized task.
 */
class LargeTask(stageId: Int) extends Task[Array[Byte]](stageId, 0, 0, Seq.empty) {
  val randomBuffer = new Array[Byte](TaskSetManager.TASK_SIZE_TO_WARN_KB * 1024)
  val random = new Random(0)
  random.nextBytes(randomBuffer)

  override def runTask(context: TaskContext): Array[Byte] = randomBuffer
  override def preferredLocations: Seq[TaskLocation] = Seq[TaskLocation]()
}

class TaskSetManagerSuite extends SparkFunSuite with LocalSparkContext with Logging {
  import TaskLocality.{ANY, PROCESS_LOCAL, NO_PREF, NODE_LOCAL, RACK_LOCAL}

  private val conf = new SparkConf

  val LOCALITY_WAIT_MS = conf.getTimeAsMs("spark.locality.wait", "3s")
  val MAX_TASK_FAILURES = 4

  override def beforeEach() {
    super.beforeEach()
    FakeRackUtil.cleanUp()
  }

  test("TaskSet with no preferences") {
    sc = new SparkContext("local", "test")
    val sched = new FakeTaskScheduler(sc, ("exec1", "host1"))
    val taskSet = FakeTask.createTaskSet(1)
    val clock = new ManualClock
    val manager = new TaskSetManager(sched, taskSet, MAX_TASK_FAILURES, clock)

    // Offer a host with NO_PREF as the constraint,
    // we should get a nopref task immediately since that's what we only have
    var taskOption = manager.resourceOffer("exec1", "host1", NO_PREF)
    assert(taskOption.isDefined)

    // Tell it the task has finished
    manager.handleSuccessfulTask(0, createTaskResult(0))
    assert(sched.endedTasks(0) === Success)
    assert(sched.finishedManagers.contains(manager))
  }

  test("multiple offers with no preferences") {
    sc = new SparkContext("local", "test")
    val sched = new FakeTaskScheduler(sc, ("exec1", "host1"))
    val taskSet = FakeTask.createTaskSet(3)
    val manager = new TaskSetManager(sched, taskSet, MAX_TASK_FAILURES)

    // First three offers should all find tasks
    for (i <- 0 until 3) {
      var taskOption = manager.resourceOffer("exec1", "host1", NO_PREF)
      assert(taskOption.isDefined)
      val task = taskOption.get
      assert(task.executorId === "exec1")
    }
    assert(sched.startedTasks.toSet === Set(0, 1, 2))

    // Re-offer the host -- now we should get no more tasks
    assert(manager.resourceOffer("exec1", "host1", NO_PREF) === None)

    // Finish the first two tasks
    manager.handleSuccessfulTask(0, createTaskResult(0))
    manager.handleSuccessfulTask(1, createTaskResult(1))
    assert(sched.endedTasks(0) === Success)
    assert(sched.endedTasks(1) === Success)
    assert(!sched.finishedManagers.contains(manager))

    // Finish the last task
    manager.handleSuccessfulTask(2, createTaskResult(2))
    assert(sched.endedTasks(2) === Success)
    assert(sched.finishedManagers.contains(manager))
  }

  test("skip unsatisfiable locality levels") {
    sc = new SparkContext("local", "test")
    val sched = new FakeTaskScheduler(sc, ("execA", "host1"), ("execC", "host2"))
    val taskSet = FakeTask.createTaskSet(1, Seq(TaskLocation("host1", "execB")))
    val clock = new ManualClock
    val manager = new TaskSetManager(sched, taskSet, MAX_TASK_FAILURES, clock)

    // An executor that is not NODE_LOCAL should be rejected.
    assert(manager.resourceOffer("execC", "host2", ANY) === None)

    // Because there are no alive PROCESS_LOCAL executors, the base locality level should be
    // NODE_LOCAL. So, we should schedule the task on this offered NODE_LOCAL executor before
    // any of the locality wait timers expire.
    assert(manager.resourceOffer("execA", "host1", ANY).get.index === 0)
  }

  test("basic delay scheduling") {
    sc = new SparkContext("local", "test")
    val sched = new FakeTaskScheduler(sc, ("exec1", "host1"), ("exec2", "host2"))
    val taskSet = FakeTask.createTaskSet(4,
      Seq(TaskLocation("host1", "exec1")),
      Seq(TaskLocation("host2", "exec2")),
      Seq(TaskLocation("host1"), TaskLocation("host2", "exec2")),
      Seq()   // Last task has no locality prefs
    )
    val clock = new ManualClock
    val manager = new TaskSetManager(sched, taskSet, MAX_TASK_FAILURES, clock)
    // First offer host1, exec1: first task should be chosen
    assert(manager.resourceOffer("exec1", "host1", ANY).get.index === 0)
    assert(manager.resourceOffer("exec1", "host1", PROCESS_LOCAL) == None)

    clock.advance(LOCALITY_WAIT_MS)
    // Offer host1, exec1 again, at NODE_LOCAL level: the node local (task 2) should
    // get chosen before the noPref task
    assert(manager.resourceOffer("exec1", "host1", NODE_LOCAL).get.index == 2)

    // Offer host2, exec3 again, at NODE_LOCAL level: we should choose task 2
    assert(manager.resourceOffer("exec2", "host2", NODE_LOCAL).get.index == 1)

    // Offer host2, exec3 again, at NODE_LOCAL level: we should get noPref task
    // after failing to find a node_Local task
    assert(manager.resourceOffer("exec2", "host2", NODE_LOCAL) == None)
    clock.advance(LOCALITY_WAIT_MS)
    assert(manager.resourceOffer("exec2", "host2", NO_PREF).get.index == 3)
  }

  test("we do not need to delay scheduling when we only have noPref tasks in the queue") {
    sc = new SparkContext("local", "test")
    val sched = new FakeTaskScheduler(sc, ("exec1", "host1"), ("exec3", "host2"))
    val taskSet = FakeTask.createTaskSet(3,
      Seq(TaskLocation("host1", "exec1")),
      Seq(TaskLocation("host2", "exec3")),
      Seq()   // Last task has no locality prefs
    )
    val clock = new ManualClock
    val manager = new TaskSetManager(sched, taskSet, MAX_TASK_FAILURES, clock)
    // First offer host1, exec1: first task should be chosen
    assert(manager.resourceOffer("exec1", "host1", PROCESS_LOCAL).get.index === 0)
    assert(manager.resourceOffer("exec3", "host2", PROCESS_LOCAL).get.index === 1)
    assert(manager.resourceOffer("exec3", "host2", NODE_LOCAL) == None)
    assert(manager.resourceOffer("exec3", "host2", NO_PREF).get.index === 2)
  }

  test("delay scheduling with fallback") {
    sc = new SparkContext("local", "test")
    val sched = new FakeTaskScheduler(sc,
      ("exec1", "host1"), ("exec2", "host2"), ("exec3", "host3"))
    val taskSet = FakeTask.createTaskSet(5,
      Seq(TaskLocation("host1")),
      Seq(TaskLocation("host2")),
      Seq(TaskLocation("host2")),
      Seq(TaskLocation("host3")),
      Seq(TaskLocation("host2"))
    )
    val clock = new ManualClock
    val manager = new TaskSetManager(sched, taskSet, MAX_TASK_FAILURES, clock)

    // First offer host1: first task should be chosen
    assert(manager.resourceOffer("exec1", "host1", ANY).get.index === 0)

    // Offer host1 again: nothing should get chosen
    assert(manager.resourceOffer("exec1", "host1", ANY) === None)

    clock.advance(LOCALITY_WAIT_MS)

    // Offer host1 again: second task (on host2) should get chosen
    assert(manager.resourceOffer("exec1", "host1", ANY).get.index === 1)

    // Offer host1 again: third task (on host2) should get chosen
    assert(manager.resourceOffer("exec1", "host1", ANY).get.index === 2)

    // Offer host2: fifth task (also on host2) should get chosen
    assert(manager.resourceOffer("exec2", "host2", ANY).get.index === 4)

    // Now that we've launched a local task, we should no longer launch the task for host3
    assert(manager.resourceOffer("exec2", "host2", ANY) === None)

    clock.advance(LOCALITY_WAIT_MS)

    // After another delay, we can go ahead and launch that task non-locally
    assert(manager.resourceOffer("exec2", "host2", ANY).get.index === 3)
  }

  test("delay scheduling with failed hosts") {
    sc = new SparkContext("local", "test")
    val sched = new FakeTaskScheduler(sc, ("exec1", "host1"), ("exec2", "host2"),
      ("exec3", "host3"))
    val taskSet = FakeTask.createTaskSet(3,
      Seq(TaskLocation("host1")),
      Seq(TaskLocation("host2")),
      Seq(TaskLocation("host3"))
    )
    val clock = new ManualClock
    val manager = new TaskSetManager(sched, taskSet, MAX_TASK_FAILURES, clock)

    // First offer host1: first task should be chosen
    assert(manager.resourceOffer("exec1", "host1", ANY).get.index === 0)

    // After this, nothing should get chosen, because we have separated tasks with unavailable
    // preference from the noPrefPendingTasks
    assert(manager.resourceOffer("exec1", "host1", ANY) === None)

    // Now mark host2 as dead
    sched.removeExecutor("exec2")
<<<<<<< HEAD
    manager.executorLost("exec2", "host2", new ExecutorLossReason("Induced failure"))
=======
    manager.executorLost("exec2", "host2", SlaveLost())
>>>>>>> 2f6dd634

    // nothing should be chosen
    assert(manager.resourceOffer("exec1", "host1", ANY) === None)

    clock.advance(LOCALITY_WAIT_MS * 2)

    // task 1 and 2 would be scheduled as nonLocal task
    assert(manager.resourceOffer("exec1", "host1", ANY).get.index === 1)
    assert(manager.resourceOffer("exec1", "host1", ANY).get.index === 2)

    // all finished
    assert(manager.resourceOffer("exec1", "host1", ANY) === None)
    assert(manager.resourceOffer("exec2", "host2", ANY) === None)
  }

  test("task result lost") {
    sc = new SparkContext("local", "test")
    val sched = new FakeTaskScheduler(sc, ("exec1", "host1"))
    val taskSet = FakeTask.createTaskSet(1)
    val clock = new ManualClock
    val manager = new TaskSetManager(sched, taskSet, MAX_TASK_FAILURES, clock)

    assert(manager.resourceOffer("exec1", "host1", ANY).get.index === 0)

    // Tell it the task has finished but the result was lost.
    manager.handleFailedTask(0, TaskState.FINISHED, TaskResultLost)
    assert(sched.endedTasks(0) === TaskResultLost)

    // Re-offer the host -- now we should get task 0 again.
    assert(manager.resourceOffer("exec1", "host1", ANY).get.index === 0)
  }

  test("repeated failures lead to task set abortion") {
    sc = new SparkContext("local", "test")
    val sched = new FakeTaskScheduler(sc, ("exec1", "host1"))
    val taskSet = FakeTask.createTaskSet(1)
    val clock = new ManualClock
    val manager = new TaskSetManager(sched, taskSet, MAX_TASK_FAILURES, clock)

    // Fail the task MAX_TASK_FAILURES times, and check that the task set is aborted
    // after the last failure.
    (1 to manager.maxTaskFailures).foreach { index =>
      val offerResult = manager.resourceOffer("exec1", "host1", ANY)
      assert(offerResult.isDefined,
        "Expect resource offer on iteration %s to return a task".format(index))
      assert(offerResult.get.index === 0)
      manager.handleFailedTask(offerResult.get.taskId, TaskState.FINISHED, TaskResultLost)
      if (index < MAX_TASK_FAILURES) {
        assert(!sched.taskSetsFailed.contains(taskSet.id))
      } else {
        assert(sched.taskSetsFailed.contains(taskSet.id))
      }
    }
  }

  test("executors should be blacklisted after task failure, in spite of locality preferences") {
    val rescheduleDelay = 300L
    val conf = new SparkConf().
      set("spark.scheduler.executorTaskBlacklistTime", rescheduleDelay.toString).
      // dont wait to jump locality levels in this test
      set("spark.locality.wait", "0")

    sc = new SparkContext("local", "test", conf)
    // two executors on same host, one on different.
    val sched = new FakeTaskScheduler(sc, ("exec1", "host1"),
      ("exec1.1", "host1"), ("exec2", "host2"))
    // affinity to exec1 on host1 - which we will fail.
    val taskSet = FakeTask.createTaskSet(1, Seq(TaskLocation("host1", "exec1")))
    val clock = new ManualClock
    val manager = new TaskSetManager(sched, taskSet, 4, clock)

    {
      val offerResult = manager.resourceOffer("exec1", "host1", PROCESS_LOCAL)
      assert(offerResult.isDefined, "Expect resource offer to return a task")

      assert(offerResult.get.index === 0)
      assert(offerResult.get.executorId === "exec1")

      // Cause exec1 to fail : failure 1
      manager.handleFailedTask(offerResult.get.taskId, TaskState.FINISHED, TaskResultLost)
      assert(!sched.taskSetsFailed.contains(taskSet.id))

      // Ensure scheduling on exec1 fails after failure 1 due to blacklist
      assert(manager.resourceOffer("exec1", "host1", PROCESS_LOCAL).isEmpty)
      assert(manager.resourceOffer("exec1", "host1", NODE_LOCAL).isEmpty)
      assert(manager.resourceOffer("exec1", "host1", RACK_LOCAL).isEmpty)
      assert(manager.resourceOffer("exec1", "host1", ANY).isEmpty)
    }

    // Run the task on exec1.1 - should work, and then fail it on exec1.1
    {
      val offerResult = manager.resourceOffer("exec1.1", "host1", NODE_LOCAL)
      assert(offerResult.isDefined,
        "Expect resource offer to return a task for exec1.1, offerResult = " + offerResult)

      assert(offerResult.get.index === 0)
      assert(offerResult.get.executorId === "exec1.1")

      // Cause exec1.1 to fail : failure 2
      manager.handleFailedTask(offerResult.get.taskId, TaskState.FINISHED, TaskResultLost)
      assert(!sched.taskSetsFailed.contains(taskSet.id))

      // Ensure scheduling on exec1.1 fails after failure 2 due to blacklist
      assert(manager.resourceOffer("exec1.1", "host1", NODE_LOCAL).isEmpty)
    }

    // Run the task on exec2 - should work, and then fail it on exec2
    {
      val offerResult = manager.resourceOffer("exec2", "host2", ANY)
      assert(offerResult.isDefined, "Expect resource offer to return a task")

      assert(offerResult.get.index === 0)
      assert(offerResult.get.executorId === "exec2")

      // Cause exec2 to fail : failure 3
      manager.handleFailedTask(offerResult.get.taskId, TaskState.FINISHED, TaskResultLost)
      assert(!sched.taskSetsFailed.contains(taskSet.id))

      // Ensure scheduling on exec2 fails after failure 3 due to blacklist
      assert(manager.resourceOffer("exec2", "host2", ANY).isEmpty)
    }

    // After reschedule delay, scheduling on exec1 should be possible.
    clock.advance(rescheduleDelay)

    {
      val offerResult = manager.resourceOffer("exec1", "host1", PROCESS_LOCAL)
      assert(offerResult.isDefined, "Expect resource offer to return a task")

      assert(offerResult.get.index === 0)
      assert(offerResult.get.executorId === "exec1")

      assert(manager.resourceOffer("exec1", "host1", PROCESS_LOCAL).isEmpty)

      // Cause exec1 to fail : failure 4
      manager.handleFailedTask(offerResult.get.taskId, TaskState.FINISHED, TaskResultLost)
    }

    // we have failed the same task 4 times now : task id should now be in taskSetsFailed
    assert(sched.taskSetsFailed.contains(taskSet.id))
  }

  test("new executors get added and lost") {
    // Assign host2 to rack2
    FakeRackUtil.assignHostToRack("host2", "rack2")
    sc = new SparkContext("local", "test")
    val sched = new FakeTaskScheduler(sc)
    val taskSet = FakeTask.createTaskSet(4,
      Seq(TaskLocation("host1", "execA")),
      Seq(TaskLocation("host1", "execB")),
      Seq(TaskLocation("host2", "execC")),
      Seq())
    val clock = new ManualClock
    val manager = new TaskSetManager(sched, taskSet, MAX_TASK_FAILURES, clock)
    // Only ANY is valid
    assert(manager.myLocalityLevels.sameElements(Array(NO_PREF, ANY)))
    // Add a new executor
    sched.addExecutor("execD", "host1")
    manager.executorAdded()
    // Valid locality should contain NODE_LOCAL and ANY
    assert(manager.myLocalityLevels.sameElements(Array(NODE_LOCAL, NO_PREF, ANY)))
    // Add another executor
    sched.addExecutor("execC", "host2")
    manager.executorAdded()
    // Valid locality should contain PROCESS_LOCAL, NODE_LOCAL, RACK_LOCAL and ANY
    assert(manager.myLocalityLevels.sameElements(
      Array(PROCESS_LOCAL, NODE_LOCAL, NO_PREF, RACK_LOCAL, ANY)))
    // test if the valid locality is recomputed when the executor is lost
    sched.removeExecutor("execC")
<<<<<<< HEAD
    manager.executorLost("execC", "host2", new ExecutorLossReason("Induced failure"))
    assert(manager.myLocalityLevels.sameElements(Array(NODE_LOCAL, NO_PREF, ANY)))
    sched.removeExecutor("execD")
    manager.executorLost("execD", "host1", new ExecutorLossReason("Induced failure"))
=======
    manager.executorLost("execC", "host2", SlaveLost())
    assert(manager.myLocalityLevels.sameElements(Array(NODE_LOCAL, NO_PREF, ANY)))
    sched.removeExecutor("execD")
    manager.executorLost("execD", "host1", SlaveLost())
>>>>>>> 2f6dd634
    assert(manager.myLocalityLevels.sameElements(Array(NO_PREF, ANY)))
  }

  test("Executors are added but exit normally while running tasks") {
    sc = new SparkContext("local", "test")
    val sched = new FakeTaskScheduler(sc)
    val taskSet = FakeTask.createTaskSet(4,
      Seq(TaskLocation("host1", "execA")),
      Seq(TaskLocation("host1", "execB")),
      Seq(TaskLocation("host2", "execC")),
      Seq())
    val manager = new TaskSetManager(sched, taskSet, 1, new ManualClock)
    sched.addExecutor("execA", "host1")
    manager.executorAdded()
    sched.addExecutor("execC", "host2")
    manager.executorAdded()
    assert(manager.resourceOffer("exec1", "host1", ANY).isDefined)
    sched.removeExecutor("execA")
    manager.executorLost("execA", "host1", ExecutorExited(143, true, "Normal termination"))
    assert(!sched.taskSetsFailed.contains(taskSet.id))
    assert(manager.resourceOffer("execC", "host2", ANY).isDefined)
    sched.removeExecutor("execC")
    manager.executorLost("execC", "host2", ExecutorExited(1, false, "Abnormal termination"))
    assert(sched.taskSetsFailed.contains(taskSet.id))
  }

  test("test RACK_LOCAL tasks") {
    // Assign host1 to rack1
    FakeRackUtil.assignHostToRack("host1", "rack1")
    // Assign host2 to rack1
    FakeRackUtil.assignHostToRack("host2", "rack1")
    // Assign host3 to rack2
    FakeRackUtil.assignHostToRack("host3", "rack2")
    sc = new SparkContext("local", "test")
    val sched = new FakeTaskScheduler(sc,
      ("execA", "host1"), ("execB", "host2"), ("execC", "host3"))
    val taskSet = FakeTask.createTaskSet(2,
      Seq(TaskLocation("host1", "execA")),
      Seq(TaskLocation("host1", "execA")))
    val clock = new ManualClock
    val manager = new TaskSetManager(sched, taskSet, MAX_TASK_FAILURES, clock)

    assert(manager.myLocalityLevels.sameElements(Array(PROCESS_LOCAL, NODE_LOCAL, RACK_LOCAL, ANY)))
    // Set allowed locality to ANY
    clock.advance(LOCALITY_WAIT_MS * 3)
    // Offer host3
    // No task is scheduled if we restrict locality to RACK_LOCAL
    assert(manager.resourceOffer("execC", "host3", RACK_LOCAL) === None)
    // Task 0 can be scheduled with ANY
    assert(manager.resourceOffer("execC", "host3", ANY).get.index === 0)
    // Offer host2
    // Task 1 can be scheduled with RACK_LOCAL
    assert(manager.resourceOffer("execB", "host2", RACK_LOCAL).get.index === 1)
  }

  test("do not emit warning when serialized task is small") {
    sc = new SparkContext("local", "test")
    val sched = new FakeTaskScheduler(sc, ("exec1", "host1"))
    val taskSet = FakeTask.createTaskSet(1)
    val manager = new TaskSetManager(sched, taskSet, MAX_TASK_FAILURES)

    assert(!manager.emittedTaskSizeWarning)

    assert(manager.resourceOffer("exec1", "host1", ANY).get.index === 0)

    assert(!manager.emittedTaskSizeWarning)
  }

  test("emit warning when serialized task is large") {
    sc = new SparkContext("local", "test")
    val sched = new FakeTaskScheduler(sc, ("exec1", "host1"))

    val taskSet = new TaskSet(Array(new LargeTask(0)), 0, 0, 0, null)
    val manager = new TaskSetManager(sched, taskSet, MAX_TASK_FAILURES)

    assert(!manager.emittedTaskSizeWarning)

    assert(manager.resourceOffer("exec1", "host1", ANY).get.index === 0)

    assert(manager.emittedTaskSizeWarning)
  }

  test("Not serializable exception thrown if the task cannot be serialized") {
    sc = new SparkContext("local", "test")
    val sched = new FakeTaskScheduler(sc, ("exec1", "host1"))

    val taskSet = new TaskSet(
      Array(new NotSerializableFakeTask(1, 0), new NotSerializableFakeTask(0, 1)), 0, 0, 0, null)
    val manager = new TaskSetManager(sched, taskSet, MAX_TASK_FAILURES)

    intercept[TaskNotSerializableException] {
      manager.resourceOffer("exec1", "host1", ANY)
    }
    assert(manager.isZombie)
  }

  test("abort the job if total size of results is too large") {
    val conf = new SparkConf().set("spark.driver.maxResultSize", "2m")
    sc = new SparkContext("local", "test", conf)

    def genBytes(size: Int): (Int) => Array[Byte] = { (x: Int) =>
      val bytes = Array.ofDim[Byte](size)
      scala.util.Random.nextBytes(bytes)
      bytes
    }

    // multiple 1k result
    val r = sc.makeRDD(0 until 10, 10).map(genBytes(1024)).collect()
    assert(10 === r.size )

    // single 10M result
    val thrown = intercept[SparkException] {sc.makeRDD(genBytes(10 << 20)(0), 1).collect()}
    assert(thrown.getMessage().contains("bigger than spark.driver.maxResultSize"))

    // multiple 1M results
    val thrown2 = intercept[SparkException] {
      sc.makeRDD(0 until 10, 10).map(genBytes(1 << 20)).collect()
    }
    assert(thrown2.getMessage().contains("bigger than spark.driver.maxResultSize"))
  }

  test("speculative and noPref task should be scheduled after node-local") {
    sc = new SparkContext("local", "test")
    val sched = new FakeTaskScheduler(
      sc, ("execA", "host1"), ("execB", "host2"), ("execC", "host3"))
    val taskSet = FakeTask.createTaskSet(4,
      Seq(TaskLocation("host1", "execA")),
      Seq(TaskLocation("host2"), TaskLocation("host1")),
      Seq(),
      Seq(TaskLocation("host3", "execC")))
    val clock = new ManualClock
    val manager = new TaskSetManager(sched, taskSet, MAX_TASK_FAILURES, clock)

    assert(manager.resourceOffer("execA", "host1", PROCESS_LOCAL).get.index === 0)
    assert(manager.resourceOffer("execA", "host1", NODE_LOCAL) == None)
    assert(manager.resourceOffer("execA", "host1", NO_PREF).get.index == 1)

    manager.speculatableTasks += 1
    clock.advance(LOCALITY_WAIT_MS)
    // schedule the nonPref task
    assert(manager.resourceOffer("execA", "host1", NO_PREF).get.index === 2)
    // schedule the speculative task
    assert(manager.resourceOffer("execB", "host2", NO_PREF).get.index === 1)
    clock.advance(LOCALITY_WAIT_MS * 3)
    // schedule non-local tasks
    assert(manager.resourceOffer("execB", "host2", ANY).get.index === 3)
  }

  test("node-local tasks should be scheduled right away " +
    "when there are only node-local and no-preference tasks") {
    sc = new SparkContext("local", "test")
    val sched = new FakeTaskScheduler(
      sc, ("execA", "host1"), ("execB", "host2"), ("execC", "host3"))
    val taskSet = FakeTask.createTaskSet(4,
      Seq(TaskLocation("host1")),
      Seq(TaskLocation("host2")),
      Seq(),
      Seq(TaskLocation("host3")))
    val clock = new ManualClock
    val manager = new TaskSetManager(sched, taskSet, MAX_TASK_FAILURES, clock)

    // node-local tasks are scheduled without delay
    assert(manager.resourceOffer("execA", "host1", NODE_LOCAL).get.index === 0)
    assert(manager.resourceOffer("execA", "host2", NODE_LOCAL).get.index === 1)
    assert(manager.resourceOffer("execA", "host3", NODE_LOCAL).get.index === 3)
    assert(manager.resourceOffer("execA", "host3", NODE_LOCAL) === None)

    // schedule no-preference after node local ones
    assert(manager.resourceOffer("execA", "host3", NO_PREF).get.index === 2)
  }

  test("SPARK-4939: node-local tasks should be scheduled right after process-local tasks finished")
  {
    sc = new SparkContext("local", "test")
    val sched = new FakeTaskScheduler(sc, ("execA", "host1"), ("execB", "host2"))
    val taskSet = FakeTask.createTaskSet(4,
      Seq(TaskLocation("host1")),
      Seq(TaskLocation("host2")),
      Seq(ExecutorCacheTaskLocation("host1", "execA")),
      Seq(ExecutorCacheTaskLocation("host2", "execB")))
    val clock = new ManualClock
    val manager = new TaskSetManager(sched, taskSet, MAX_TASK_FAILURES, clock)

    // process-local tasks are scheduled first
    assert(manager.resourceOffer("execA", "host1", NODE_LOCAL).get.index === 2)
    assert(manager.resourceOffer("execB", "host2", NODE_LOCAL).get.index === 3)
    // node-local tasks are scheduled without delay
    assert(manager.resourceOffer("execA", "host1", NODE_LOCAL).get.index === 0)
    assert(manager.resourceOffer("execB", "host2", NODE_LOCAL).get.index === 1)
    assert(manager.resourceOffer("execA", "host1", NODE_LOCAL) == None)
    assert(manager.resourceOffer("execB", "host2", NODE_LOCAL) == None)
  }

  test("SPARK-4939: no-pref tasks should be scheduled after process-local tasks finished") {
    sc = new SparkContext("local", "test")
    val sched = new FakeTaskScheduler(sc, ("execA", "host1"), ("execB", "host2"))
    val taskSet = FakeTask.createTaskSet(3,
      Seq(),
      Seq(ExecutorCacheTaskLocation("host1", "execA")),
      Seq(ExecutorCacheTaskLocation("host2", "execB")))
    val clock = new ManualClock
    val manager = new TaskSetManager(sched, taskSet, MAX_TASK_FAILURES, clock)

    // process-local tasks are scheduled first
    assert(manager.resourceOffer("execA", "host1", PROCESS_LOCAL).get.index === 1)
    assert(manager.resourceOffer("execB", "host2", PROCESS_LOCAL).get.index === 2)
    // no-pref tasks are scheduled without delay
    assert(manager.resourceOffer("execA", "host1", PROCESS_LOCAL) == None)
    assert(manager.resourceOffer("execA", "host1", NODE_LOCAL) == None)
    assert(manager.resourceOffer("execA", "host1", NO_PREF).get.index === 0)
    assert(manager.resourceOffer("execA", "host1", ANY) == None)
  }

  test("Ensure TaskSetManager is usable after addition of levels") {
    // Regression test for SPARK-2931
    sc = new SparkContext("local", "test")
    val sched = new FakeTaskScheduler(sc)
    val taskSet = FakeTask.createTaskSet(2,
      Seq(TaskLocation("host1", "execA")),
      Seq(TaskLocation("host2", "execB.1")))
    val clock = new ManualClock
    val manager = new TaskSetManager(sched, taskSet, MAX_TASK_FAILURES, clock)
    // Only ANY is valid
    assert(manager.myLocalityLevels.sameElements(Array(ANY)))
    // Add a new executor
    sched.addExecutor("execA", "host1")
    sched.addExecutor("execB.2", "host2")
    manager.executorAdded()
    assert(manager.pendingTasksWithNoPrefs.size === 0)
    // Valid locality should contain PROCESS_LOCAL, NODE_LOCAL and ANY
    assert(manager.myLocalityLevels.sameElements(Array(PROCESS_LOCAL, NODE_LOCAL, ANY)))
    assert(manager.resourceOffer("execA", "host1", ANY) !== None)
    clock.advance(LOCALITY_WAIT_MS * 4)
    assert(manager.resourceOffer("execB.2", "host2", ANY) !== None)
    sched.removeExecutor("execA")
    sched.removeExecutor("execB.2")
<<<<<<< HEAD
    manager.executorLost("execA", "host1", new ExecutorLossReason("Induced failure A"))
    manager.executorLost("execB.2", "host2", new ExecutorLossReason("Induced failure B.2"))
=======
    manager.executorLost("execA", "host1", SlaveLost())
    manager.executorLost("execB.2", "host2", SlaveLost())
>>>>>>> 2f6dd634
    clock.advance(LOCALITY_WAIT_MS * 4)
    sched.addExecutor("execC", "host3")
    manager.executorAdded()
    // Prior to the fix, this line resulted in an ArrayIndexOutOfBoundsException:
    assert(manager.resourceOffer("execC", "host3", ANY) !== None)
  }

  test("Test that locations with HDFSCacheTaskLocation are treated as PROCESS_LOCAL.") {
    // Regression test for SPARK-2931
    sc = new SparkContext("local", "test")
    val sched = new FakeTaskScheduler(sc,
        ("execA", "host1"), ("execB", "host2"), ("execC", "host3"))
    val taskSet = FakeTask.createTaskSet(3,
      Seq(HostTaskLocation("host1")),
      Seq(HostTaskLocation("host2")),
      Seq(HDFSCacheTaskLocation("host3")))
    val clock = new ManualClock
    val manager = new TaskSetManager(sched, taskSet, MAX_TASK_FAILURES, clock)
    assert(manager.myLocalityLevels.sameElements(Array(PROCESS_LOCAL, NODE_LOCAL, ANY)))
    sched.removeExecutor("execA")
    manager.executorAdded()
    assert(manager.myLocalityLevels.sameElements(Array(PROCESS_LOCAL, NODE_LOCAL, ANY)))
    sched.removeExecutor("execB")
    manager.executorAdded()
    assert(manager.myLocalityLevels.sameElements(Array(PROCESS_LOCAL, NODE_LOCAL, ANY)))
    sched.removeExecutor("execC")
    manager.executorAdded()
    assert(manager.myLocalityLevels.sameElements(Array(ANY)))
  }

  def createTaskResult(id: Int): DirectTaskResult[Int] = {
    val valueSer = SparkEnv.get.serializer.newInstance()
    new DirectTaskResult[Int](valueSer.serialize(id), mutable.Map.empty, new TaskMetrics)
  }
}<|MERGE_RESOLUTION|>--- conflicted
+++ resolved
@@ -334,11 +334,7 @@
 
     // Now mark host2 as dead
     sched.removeExecutor("exec2")
-<<<<<<< HEAD
-    manager.executorLost("exec2", "host2", new ExecutorLossReason("Induced failure"))
-=======
     manager.executorLost("exec2", "host2", SlaveLost())
->>>>>>> 2f6dd634
 
     // nothing should be chosen
     assert(manager.resourceOffer("exec1", "host1", ANY) === None)
@@ -508,17 +504,10 @@
       Array(PROCESS_LOCAL, NODE_LOCAL, NO_PREF, RACK_LOCAL, ANY)))
     // test if the valid locality is recomputed when the executor is lost
     sched.removeExecutor("execC")
-<<<<<<< HEAD
-    manager.executorLost("execC", "host2", new ExecutorLossReason("Induced failure"))
-    assert(manager.myLocalityLevels.sameElements(Array(NODE_LOCAL, NO_PREF, ANY)))
-    sched.removeExecutor("execD")
-    manager.executorLost("execD", "host1", new ExecutorLossReason("Induced failure"))
-=======
     manager.executorLost("execC", "host2", SlaveLost())
     assert(manager.myLocalityLevels.sameElements(Array(NODE_LOCAL, NO_PREF, ANY)))
     sched.removeExecutor("execD")
     manager.executorLost("execD", "host1", SlaveLost())
->>>>>>> 2f6dd634
     assert(manager.myLocalityLevels.sameElements(Array(NO_PREF, ANY)))
   }
 
@@ -755,13 +744,8 @@
     assert(manager.resourceOffer("execB.2", "host2", ANY) !== None)
     sched.removeExecutor("execA")
     sched.removeExecutor("execB.2")
-<<<<<<< HEAD
-    manager.executorLost("execA", "host1", new ExecutorLossReason("Induced failure A"))
-    manager.executorLost("execB.2", "host2", new ExecutorLossReason("Induced failure B.2"))
-=======
     manager.executorLost("execA", "host1", SlaveLost())
     manager.executorLost("execB.2", "host2", SlaveLost())
->>>>>>> 2f6dd634
     clock.advance(LOCALITY_WAIT_MS * 4)
     sched.addExecutor("execC", "host3")
     manager.executorAdded()
