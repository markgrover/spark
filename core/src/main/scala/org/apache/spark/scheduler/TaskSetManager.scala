--- conflicted
+++ resolved
@@ -814,15 +814,11 @@
       }
     }
     for ((tid, info) <- taskInfos if info.running && info.executorId == execId) {
-<<<<<<< HEAD
-      handleFailedTask(tid, TaskState.FAILED, ExecutorLostFailure(execId, Some(reason.toString)))
-=======
       val isNormalExit: Boolean = reason match {
         case exited: ExecutorExited => exited.isNormalExit
         case _ => false
       }
-      handleFailedTask(tid, TaskState.FAILED, ExecutorLostFailure(info.executorId, isNormalExit))
->>>>>>> 2f6dd634
+      handleFailedTask(tid, TaskState.FAILED, ExecutorLostFailure(info.executorId, isNormalExit, Some(reason.toString))
     }
     // recalculate valid locality levels and waits when executor is lost
     recomputeLocality()
