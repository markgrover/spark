--- conflicted
+++ resolved
@@ -374,11 +374,6 @@
     )
   }
 
-<<<<<<< HEAD
-=======
-  case class LeaderOffset(host: String, port: Int, offset: Long)
-
->>>>>>> 140ddef3
   /**
    * High-level kafka consumers connect to ZK.  ConsumerConfig assumes this use case.
    * Simple consumers connect directly to brokers, but need many of the same configs.
